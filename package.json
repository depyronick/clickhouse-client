--- conflicted
+++ resolved
@@ -32,42 +32,6 @@
     "publish:npm": "npm run build && cd ./dist && npm publish --access public"
   },
   "dependencies": {
-<<<<<<< HEAD
-    "axios": "0.26.1",
-    "reflect-metadata": "0.1.13",
-    "rimraf": "3.0.2",
-    "rxjs": "7.5.5",
-    "stream-json": "1.7.4"
-  },
-  "peerDependencies": {
-    "reflect-metadata": "0.1.13",
-    "axios": "0.26.1",
-    "rxjs": "7.5.5"
-  },
-  "devDependencies": {
-    "@nestjs/cli": "8.2.4",
-    "@nestjs/schematics": "8.0.8",
-    "@nestjs/testing": "8.4.3",
-    "@types/express": "4.17.13",
-    "@types/jest": "27.4.1",
-    "@types/node": "17.0.23",
-    "@types/stream-json": "1.7.2",
-    "@types/supertest": "2.0.12",
-    "@typescript-eslint/eslint-plugin": "5.17.0",
-    "@typescript-eslint/parser": "5.17.0",
-    "eslint": "8.12.0",
-    "eslint-config-prettier": "8.5.0",
-    "eslint-plugin-prettier": "4.0.0",
-    "jest": "27.5.1",
-    "prettier": "2.6.1",
-    "source-map-support": "0.5.21",
-    "supertest": "6.2.2",
-    "ts-jest": "27.1.4",
-    "ts-loader": "9.2.8",
-    "ts-node": "10.7.0",
-    "tsconfig-paths": "3.14.1",
-    "typescript": "4.6.3"
-=======
     "axios": "^0.26.1",
     "reflect-metadata": "^0.1.13",
     "rimraf": "^3.0.2",
@@ -102,7 +66,6 @@
     "ts-node": "^10.7.0",
     "tsconfig-paths": "^3.14.1",
     "typescript": "^4.6.3"
->>>>>>> e32cdb1a
   },
   "jest": {
     "moduleFileExtensions": [
